--- conflicted
+++ resolved
@@ -2,11 +2,6 @@
 from .cfg import CFGAnalysis
 from .dfg import DFGAnalysis
 from .dominators import DominatorTreeAnalysis
-<<<<<<< HEAD
-from .equivalent_vars import VarEquivalenceAnalysis
-from .liveness import LivenessAnalysis
-from .mem_alias import MemoryAliasAnalysis
-=======
 from .fcg import FCGAnalysis
 from .liveness import LivenessAnalysis
->>>>>>> a466dc8a
+from .mem_alias import MemoryAliasAnalysis
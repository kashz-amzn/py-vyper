--- conflicted
+++ resolved
@@ -95,27 +95,20 @@
     BALANCE = 45
     """,
     """
-int128: int128
-    """,
-    """
-<<<<<<< HEAD
-CALLDATACOPY: num
-    """,
-    """
-int128: num
-    """,
-    """
-sec: num
-    """,
-    """
-foo: num
-=======
 foo: int128
->>>>>>> 5b70797a
 
 @public
 def foo():
     pass
+    """,
+    """
+CALLDATACOPY: int128
+    """,
+    """
+int128: bytes <= 3
+    """,
+    """
+sec: int128
     """,
 ]
 
